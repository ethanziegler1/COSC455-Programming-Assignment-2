--- conflicted
+++ resolved
@@ -112,6 +112,7 @@
 // NOTE: The |> operator sends (pipes) the output of one function directly to the next one in line.
 // "and" just allows multiple, mutually recursive functions to be defined under a single "let"
 let rec parse theList = theList |> program
+let rec parse theList = theList |> program
 
 (* OUR ADDED METHODS
 
@@ -141,7 +142,6 @@
 
 and ``$$`` =
     function
-<<<<<<< HEAD
     | [] -> printfn "Top Of Stack!"; ([] : Token list)
     | reminingElements -> failwithf $"Unprocessed Tokens: {reminingElements}"
 
@@ -162,49 +162,22 @@
     match lst with
     | ID _ :: ASSIGN :: xs -> xs |> id_tail
     | READ :: ID _ :: xs -> xs |> read_stmt
-=======
-    | x :: xs -> xs |> stmt_list |> matchToken EOF
-    | _ -> failwith "Unexpected end of input while processing Program."
-
-//<STMT_LIST> ::= <STMT> <STMT_LIST> | ε
-and stmt_list = 
-    function
-    | x :: xs -> xs |> stmt |> stmt_list
-    | xs -> xs
-//<STMT> ::= id <ID_TAIL> | <READ_STMT> | <WRITE_STMT> | <IF_STMT> | <DO_STMT>| <WHILE_STMT>
-and stmt = 
-    function
-    | READ :: xs -> xs |> read_stmt
->>>>>>> d1cb69ee
     | WRITE :: xs -> xs |> write_stmt
     | IF :: xs -> xs |> if_stmt
     | DO :: xs -> xs |> do_stmt
     | WHILE :: xs -> xs |> while_stmt
-<<<<<<< HEAD
 
     | _ -> failwithf $"Not a valid statement: %A{lst}" // no empty case allowed
-=======
-    | ID :: xs -> xs |> matchToken ID |> id_tail
->>>>>>> d1cb69ee
 
 //<ID_TAIL> ::= <FUN_CALL> | assign
 and id_tail = 
     function
-<<<<<<< HEAD
     | FUN_CALL :: xs -> xs |> matchToken ASSIGN
-=======
-    | x :: xs -> xs |> fun_call
-    | ASSIGN :: xs -> xs
->>>>>>> d1cb69ee
 
 //<EXPR> ::= id <EXPR_TAIL> | open_p <EXPR> close_p
 and expr = 
     function
-<<<<<<< HEAD
     | ID _ :: xs -> xs |> expr_tail
-=======
-    | ID :: xs -> xs |> expr_tail
->>>>>>> d1cb69ee
     | OPEN_P :: xs -> xs |> expr |> matchToken CLOSE_P
 
 //<EXPR_TAIL> ::= arith_op <EXPR> | ε
@@ -216,7 +189,6 @@
 //<ARITH_OP> ::= + | - | * | /
 and arith_op = 
     function
-<<<<<<< HEAD
     | xs -> xs |> matchToken ARITH_OP
 
 //<REL_OPER> ::= > | < | ==
@@ -244,47 +216,11 @@
 and if_stmt =
     function
     | IF :: xs -> xs |> cond |> matchToken THEN |> stmt |> matchToken ELSE |> stmt |> matchToken ENDIF
-=======
-    | xs -> matchToken ARITH_OP xs
-//<REL_OPER> ::= > | < | ==
-and rel_op = 
-    function
-    | xs -> matchToken REL_OP xs
-
-//<COND> ::= <EXPR> <REL_OPER> <EXPR>
-and cond =
-    function
-    | expr :: xs -> xs |> rel_op
-
-//<ASGIGNMENT> ::= assign <EXPR> 
-and assignment =
-    function   
-    | ASSIGN :: xs -> xs |> expr
-
-//<READ_STMT> ::= read id
-and read_stmt =
-    function 
-    | READ :: xs -> xs |> id
-
-//<WRITE_STMT> ::= write expr 
-and write_stmt =
-    function 
-    |  WRITE:: xs -> xs |> expr
-
-//<IF_STMT> ::= <IF> <CONDITION> <THEN> <STMT> <ELSE> <STMT> <ENDIF>
-and if_stmt =
-    function 
-    | IF :: xs -> xs |> if_stmt |> cond |> matchToken THEN |> stmt |> matchToken ELSE |> stmt |> matchToken ENDIF
->>>>>>> d1cb69ee
 
 //<FUN_CALL> ::= id open_p <PARAM_LIST> close_p
 and fun_call = 
     function 
-<<<<<<< HEAD
     | ID _ :: OPEN_P :: xs -> xs |> param_list |> matchToken CLOSE_P
-=======
-    | ID :: xs -> xs |> matchToken OPEN_P |> param_list |> matchToken CLOSE_P
->>>>>>> d1cb69ee
 
 //<PARAM_LIST> ::= <EXPR> <PARAM_TAIL>
 and param_list lst =
@@ -300,16 +236,14 @@
 and while_stmt = 
     function
     |WHILE :: xs -> xs |> cond |> matchToken DO |> stmt_list |> matchToken DONE
+    |WHILE :: xs -> xs |> cond |> matchToken DO |> stmt_list |> matchToken DONE
 //<DO_STMT> ::= do <STMT_LIST> until <COND>
 and do_stmt = 
     function
     | DO :: xs -> xs |> stmt_list |> matchToken UNTIL |> cond
-<<<<<<< HEAD
 and result lst = function
     | [] -> []
     | x :: _ -> failwith "Broken at end"
-=======
->>>>>>> d1cb69ee
 
 (* **********************************************************************************************
    YOU MAY LEAVE THE FOLLOWING CODE AS IS.  IT IS NOT NECESSARY TO MODIFY IT FOR THIS ASSIGNMENT.
